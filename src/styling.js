--- conflicted
+++ resolved
@@ -157,11 +157,7 @@
                     'case',
                     ['boolean', ['feature-state', 'active'], false], 0.7,
                     ['boolean', ['feature-state', 'highlighted'], false], 0.5,
-<<<<<<< HEAD
-                    0.05
-=======
                     0.1
->>>>>>> 9cad3581
                 ]
             }
         };
@@ -234,9 +230,6 @@
                     ['boolean', ['get', 'invisible'], false], 0.001,
                     0.3
                 ],
-<<<<<<< HEAD
-                'line-width': 1.5 // lineWidth_(PAINT_STYLES['line-stroke-width'])
-=======
                 'line-width': [
                     'interpolate',
                     ['exponential', 2],
@@ -244,7 +237,6 @@
                      2, ["*", 0.1, ["^", 2, -1]],
                     10, ["*", 0.1, ["^", 2,  7]]
                 ]
->>>>>>> 9cad3581
             }
         };
     }
@@ -270,11 +262,7 @@
             //'maxzoom': 7,
             'filter': [
                 'all',
-<<<<<<< HEAD
-                ['<=', 'scale', 6],
-=======
                 ['has', 'labelled'],
->>>>>>> 9cad3581
                 ['has', 'label']
             ],
             'layout': {
