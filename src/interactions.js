/******************************************************************************

Flatmap viewer and annotation tool

Copyright (c) 2019  David Brooks

Licensed under the Apache License, Version 2.0 (the "License");
you may not use this file except in compliance with the License.
You may obtain a copy of the License at

    http://www.apache.org/licenses/LICENSE-2.0

Unless required by applicable law or agreed to in writing, software
distributed under the License is distributed on an "AS IS" BASIS,
WITHOUT WARRANTIES OR CONDITIONS OF ANY KIND, either express or implied.
See the License for the specific language governing permissions and
limitations under the License.

******************************************************************************/

'use strict';

//==============================================================================

import maplibregl from 'maplibre-gl';

import {default as turfArea} from '@turf/area';
import {default as turfBBox} from '@turf/bbox';
import * as turf from '@turf/helpers';
import * as turfProjection from '@turf/projection';

import polylabel from 'polylabel';

//==============================================================================

import {LayerManager} from './layers';
import {PATHWAYS_LAYER, PathManager} from './pathways';
import {VECTOR_TILES_SOURCE} from './layers/styling';
import {Paths3DLayer} from './layers/paths3d'
import {SystemsManager} from './systems';

import {displayedProperties, InfoControl} from './controls/info';
import {AnnotatorControl, BackgroundControl, LayerControl, NerveControl,
        SCKANControl} from './controls/controls';
import {AnnotationDrawControl, DRAW_ANNOTATION_LAYERS} from './controls/annotation'
import {PathControl} from './controls/paths';
import {Path3DControl} from './controls/paths3d'
import {SearchControl} from './controls/search';
import {MinimapControl} from './controls/minimap';
import {SystemsControl} from './controls/systems';
import {TaxonsControl} from './controls/taxons';
import {latex2Svg} from './mathjax';

import * as utils from './utils';

//==============================================================================


// smallest `group` features when zoom < SHOW_DETAILS_ZOOM if there are some, otherwise smallest feature
// if no non-group features then smallest group one

const SHOW_DETAILS_ZOOM = 6;

//==============================================================================

function bounds(feature)
//======================
{
    // Find the feature's bounding box

    let bounds = ('bounds' in feature.properties) ? feature.properties.bounds
                                                  : feature.properties.bbox;
    if (bounds) {
        // Bounding box is defined in GeoJSON

        return JSON.parse(bounds);
    } else {
        // Get the bounding box of the current polygon. This won't neccessary
        // be the full feature because of tiling

        const polygon = turf.geometry(feature.geometry.type, feature.geometry.coordinates);
        return turfBBox(polygon);
    }
}

//==============================================================================

function expandBounds(bbox1, bbox2, padding)
//==========================================
{
    return (bbox1 === null) ? [bbox2[0]-padding.lng, bbox2[1]-padding.lat,
                               bbox2[2]+padding.lng, bbox2[3]+padding.lat]
                            : [Math.min(bbox1[0], bbox2[0]-padding.lng), Math.min(bbox1[1], bbox2[1]-padding.lat),
                               Math.max(bbox1[2], bbox2[2]+padding.lng), Math.max(bbox1[3], bbox2[3]+padding.lat)
                              ];
}

//==============================================================================

function labelPosition(feature)
{
    const polygon = feature.geometry.coordinates;
    // Rough heuristic. Area is in km^2; below appears to be good enough.
    const precision = ('area' in feature.properties)
                        ? Math.sqrt(feature.properties.area)/500000
                        : 0.1;
    return polylabel(polygon, precision);
}

//==============================================================================

function getRenderedLabel(properties)
{
    if (!('renderedLabel' in properties)) {
        const label = ('label' in properties) ? properties.label
                    : ('user_label' in properties) ? properties.user_label
                    : ''
        const uppercaseLabel = (label !== '') ? (label.substr(0, 1).toUpperCase()
                                               + label.substr(1)).replaceAll("\n", "<br/>")
                                              : ''
        properties.renderedLabel = uppercaseLabel.replaceAll(/`\$([^\$]*)\$`/g, math => latex2Svg(math.slice(2, -2)));
    }
    return properties.renderedLabel;
}

//==============================================================================

export class UserInteractions
{
<<<<<<< HEAD
    #annotationDrawControl = null
    #minimap = null
=======
    #paths3dLayer = null
>>>>>>> 567cae71

    constructor(flatmap)
    {
        this._flatmap = flatmap;
        this._map = flatmap.map;

        this._activeFeatures = new Set()
        this._selectedFeatureIds = new Map();
        this._currentPopup = null;
        this._infoControl = null;
        this._tooltip = null;

        this._inQuery = false;
        this._modal = false;

        // Default colour settings
        this.__colourOptions = {colour: true, outline: true};

        // Marker placement and interaction

        this.__activeMarker = null;
        this.__lastMarkerId = 900000;
        this.__markerIdByMarker = new Map();
        this.__markerIdByFeatureId = new Map();
        this.__annotationByMarkerId = new Map();

        // Where to put labels and popups on a feature
        this.__markerPositions = new Map();

        // Fit the map to its initial position

        flatmap.setInitialPosition();

        // Add and manage our layers

        this._layerManager = new LayerManager(flatmap);

        this.__featureEnabledCount = new Map(Array.from(this._flatmap.annotations.keys()).map(k => [+k, 0]));

        const featuresEnabled = flatmap.options.style !== 'functional';

        // Path visibility is either controlled externally or by a local control
        // FC path visiblitity is determined by system visiblity

        this.__pathManager = new PathManager(flatmap, this, featuresEnabled);

        // The path types in this map
        const mapPathTypes = this.__pathManager.pathTypes();

        // Set initial enabled state of paths
        for (const path of mapPathTypes) {
            this.__pathManager.enablePathsByType(path.type, path.enabled, true);
        }
        if (this.__pathManager.haveCentrelines) {
            this.enableCentrelines(this.__pathManager.enabledCentrelines, true);
        }

        // Note features that are FC systems
        this.__systemsManager = new SystemsManager(this._flatmap, this, featuresEnabled);

        // All taxons of connectivity paths are enabled by default
        this.__enabledConnectivityTaxons = new Set(this._flatmap.taxonIdentifiers);

<<<<<<< HEAD
        // Add a minimap if option set
        if (flatmap.options.minimap) {
            this.#minimap = new MinimapControl(flatmap, flatmap.options.minimap);
            this._map.addControl(this.#minimap);
        }

        // Do we want a fullscreen control?
        if (flatmap.options.fullscreenControl === true) {
            this._map.addControl(new maplibregl.FullscreenControl(), 'top-right');
        }

        // Add navigation controls if option set
        if (flatmap.options.navigationControl) {
            const value = flatmap.options.navigationControl;
            const position = ((typeof value === 'string')
                           && ['top-left', 'top-right', 'bottom-right', 'bottom-left'].includes(value))
                           ? value : 'bottom-right';
            this._map.addControl(new NavigationControl(flatmap), position);
        }
=======
        // Support 3D path view
        this.#paths3dLayer = new Paths3DLayer(flatmap, this)
>>>>>>> 567cae71

        // Add various controls when running standalone
        if (flatmap.options.standalone) {
            // Add a control to search annotations if option set
            this._map.addControl(new SearchControl(flatmap));

            // Show information about features
            this._infoControl = new InfoControl(flatmap);
            this._map.addControl(this._infoControl);

            // Control background colour (NB. this depends on having map layers created)
            this._map.addControl(new BackgroundControl(flatmap));

            // Add a control to manage our paths
            this._map.addControl(new PathControl(flatmap, mapPathTypes));

            // Add a control to manage our layers
            this._map.addControl(new LayerControl(flatmap, this._layerManager));

            // Add a control for nerve centrelines if they are present
            if (this.__pathManager.haveCentrelines) {
                this._map.addControl(new NerveControl(flatmap, this._layerManager, {showCentrelines: false}));
            }

            if (flatmap.options.style === 'functional') {
                // SCKAN path and SYSTEMS controls for FC maps
                this._map.addControl(new SystemsControl(flatmap, this.__systemsManager.systems));
                this._map.addControl(new SCKANControl(flatmap, flatmap.options.layerOptions));
            } else {
                // Connectivity taxon control for AC maps
                this._map.addControl(new TaxonsControl(flatmap));
            }

<<<<<<< HEAD
            if (flatmap.options.annotator) {
                this._map.addControl(new AnnotatorControl(flatmap));
            }
=======
            this._map.addControl(new Path3DControl(this));
>>>>>>> 567cae71
        }

        // Add an initially hidden tool for drawing on the map.
        this.#annotationDrawControl = new AnnotationDrawControl(flatmap, false)
        this._map.addControl(this.#annotationDrawControl)

        // Handle mouse events

        this._map.on('click', this.clickEvent_.bind(this));
        this._map.on('mousemove', this.mouseMoveEvent_.bind(this));
        this._lastFeatureMouseEntered = null;
        this._lastFeatureModelsMouse = null;
        this.__lastClickLngLat = null;

        // Handle pan/zoom events
        this._map.on('move', this.panZoomEvent_.bind(this, 'pan'));
        this._map.on('zoom', this.panZoomEvent_.bind(this, 'zoom'));
        this.__pan_zoom_enabled = false;
    }

    get minimap()
    //===========
    {
        return this.#minimap
    }

    get pathManager()
    //===============
    {
        return this.__pathManager;
    }

    getState()
    //========
    {
        // Return the map's centre, zoom, and active layers
        // Can only be called when the map is fully loaded
        return {
            center: this._map.getCenter().toArray(),
            zoom: this._map.getZoom(),
            layers: this.layers
        };
    }

    setState(state)
    //=============
    {
        // Restore the map to a saved state
        const options = {};
        if ('center' in state) {
            options['center'] = state.center;
        }
        if ('zoom' in state) {
            options['zoom'] = state.zoom;
            if ('center' in state) {
                options['around'] = state.center;
            } else {
                options['around'] = [0, 0];
            }
        }
        if (Object.keys(options).length > 0) {
            this._map.jumpTo(options);
        }
    }

<<<<<<< HEAD
    showAnnotator(visible=true)
    //=========================
    {
        if (this.#annotationDrawControl) {
            this.#annotationDrawControl.show(visible)
        }
    }

    modifyDrawnAnnotatorFeature(operation, feature)
    //=============================================
    {
        if (this.#annotationDrawControl) {
            if (operation === 'add') {
                this.#annotationDrawControl.addFeature(feature)
            } else if (operation === 'remove') {
                this.#annotationDrawControl.removeFeature(feature)
            }
=======
    #setPaint(options)
    //================
    {
        this._layerManager.setPaint(options)
        if (this.#paths3dLayer) {
            this.#paths3dLayer.setPaint(options)
>>>>>>> 567cae71
        }
    }

    setPaint(options)
    //===============
    {
        this.__colourOptions = options;
        this.#setPaint(options);
    }

    getLayers()
    //=========
    {
        return this._layerManager.layers;
    }

    enableLayer(layerId, enable=true)
    //===============================
    {
        this._layerManager.activate(layerId, enable);
    }

    enable3dPaths(enable=true)
    //========================
    {
        if (this.#paths3dLayer) {
            this.#paths3dLayer.enable(enable)
        }
    }

    getSystems()
    //==========
    {
        return this.__systemsManager.systems;
    }

    enableSystem(systemId, enable=true)
    //=================================
    {
        this.__systemsManager.enable(systemId, enable);
    }

    mapFeature(featureId)
    //===================
    {
        const ann = this._flatmap.annotation(featureId);
        if (ann !== undefined) {
            return {
                id: featureId,
                source: VECTOR_TILES_SOURCE,
                sourceLayer: (this._flatmap.options.separateLayers
                             ? `${ann['layer']}_${ann['tile-layer']}`
                             : ann['tile-layer']).replaceAll('/', '_'),
                children: ann.children || []
            };
        }
        return undefined;
    }

    #getFeatureState(feature)
    //=======================
    {
        return this._map.getFeatureState(feature)
    }

    #removeFeatureState(feature, key)
    //===============================
    {
        this._map.removeFeatureState(feature, key)
        if (this.#paths3dLayer) {
            this.#paths3dLayer.removeFeatureState(feature.id, key)
        }
    }

    #setFeatureState(feature, state)
    //==============================
    {
        this._map.setFeatureState(feature, state)
        if (this.#paths3dLayer) {
            this.#paths3dLayer.setFeatureState(feature.id, state)
        }
    }

    enableMapFeature(feature, enable=true)
    //====================================
    {
        if (feature !== undefined) {
            const state = this.#getFeatureState(feature);
            if  ('hidden' in state) {
                if (enable) {
                    this.#removeFeatureState(feature, 'hidden');
                } else if (!state.hidden) {
                    this.#setFeatureState(feature, { hidden: true });
                }
            } else if (!enable) {
                this.#setFeatureState(feature, { hidden: true });
            }
            this.__enableFeatureMarker(feature.id, enable);
        }
    }

    enableFeature(featureId, enable=true, force=false)
    //================================================
    {
        const enabledCount = this.__featureEnabledCount.get(+featureId)
        if (force || enable && enabledCount === 0 || !enable && enabledCount == 1) {
            this.enableMapFeature(this.mapFeature(featureId), enable)
        }
        if (force) {
            this.__featureEnabledCount.set(+featureId, enable ? 1 : 0);
        } else {
            this.__featureEnabledCount.set(+featureId, enabledCount + (enable ? 1 : -1));
        }
    }

    enableFeatureWithChildren(featureId, enable=true, force=false)
    //============================================================
    {
        const feature = this.mapFeature(featureId);
        if (feature !== undefined) {
            this.enableFeature(featureId, enable, force);
            for (const childFeatureId of feature.children) {
                this.enableFeatureWithChildren(childFeatureId, enable, force);
            }
        }
    }

    __enableFeatureMarker(featureId, enable=true)
    //===========================================
    {
        const markerId = this.__markerIdByFeatureId.get(+featureId);
        if (markerId !== undefined) {
            const markerDiv = document.getElementById(`marker-${markerId}`);
            if (markerDiv) {
                markerDiv.style.visibility = enable ? 'visible' : 'hidden';
            }
        }
    }

    __featureEnabled(feature)
    //=======================
    {
        if (feature.id) {
            const state = this.#getFeatureState(feature);
            return (state !== undefined
                && (!('hidden' in state) || !state.hidden));
        }
        return DRAW_ANNOTATION_LAYERS.includes(feature.layer.id)
    }

    featureSelected_(featureId)
    //=========================
    {
        return this._selectedFeatureIds.has(+featureId);
    }

    selectFeature(featureId, dim=true)
    //================================
    {
        const ann = this._flatmap.annotation(featureId);
        if (ann && 'sckan' in ann) {
            const sckanState = this._layerManager.sckanState;
            if (sckanState === 'none'
             || sckanState === 'valid' && !ann.sckan
             || sckanState === 'invalid' && ann.sckan) {
                return false;
            }
        }
        featureId = +featureId;   // Ensure numeric
        let result = false;
        const noSelection = (this._selectedFeatureIds.size === 0);
        if (this._selectedFeatureIds.has(featureId)) {
            this._selectedFeatureIds.set(featureId, this._selectedFeatureIds.get(featureId) + 1);
            result = true;
        } else {
            const feature = this.mapFeature(featureId);
            if (feature !== undefined) {
                const state = this.#getFeatureState(feature);
                if (state !== undefined && (!('hidden' in state) || !state.hidden)) {
                    this.#setFeatureState(feature, { selected: true });
                    this._selectedFeatureIds.set(featureId, 1);
                    result = true;
                }
            }
        }
        if (result && noSelection) {
            this.#setPaint({...this.__colourOptions, dimmed: dim});
        }
        return result;
    }

    unselectFeature(featureId)
    //========================
    {
        featureId = +featureId;   // Ensure numeric
        if (this._selectedFeatureIds.has(featureId)) {
            const references = this._selectedFeatureIds.get(featureId);
            if (references > 1) {
                this._selectedFeatureIds.set(featureId, references - 1);
            } else {
                const feature = this.mapFeature(featureId);
                if (feature !== undefined) {
                    this.#removeFeatureState(feature, 'selected');
                    this._selectedFeatureIds.delete(+featureId);
                }
            }
        }
        if (this._selectedFeatureIds.size === 0) {
            this.#setPaint({...this.__colourOptions, dimmed: false});
        }
    }

    unselectFeatures()
    //================
    {
        for (const featureId of this._selectedFeatureIds.keys()) {
            const feature = this.mapFeature(featureId);
            if (feature !== undefined) {
                this.#removeFeatureState(feature, 'selected');
            }
        }
        this._selectedFeatureIds.clear();
        this.#setPaint({...this.__colourOptions, dimmed: false});
    }

    activateFeature(feature)
    //======================
    {
        if (feature !== undefined) {
            this.#setFeatureState(feature, { active: true });
            this._activeFeatures.add(feature);
        }
    }

    activateLineFeatures(lineFeatures)
    //================================
    {
        for (const lineFeature of lineFeatures) {
            const lineFeatureId = +lineFeature.properties.featureId  // Ensure numeric
            this.activateFeature(lineFeature)
            const lineIds = new Set(lineFeatures.map(f => f.properties.featureId))
            for (const featureId of this.__pathManager.lineFeatureIds(lineIds)) {
                this.activateFeature(this.mapFeature(featureId))
            }
        }
    }

    resetActiveFeatures_()
    //====================
    {
        for (const feature of this._activeFeatures) {
            this.#removeFeatureState(feature, 'active');
        }
        this._activeFeatures.clear()
    }

    smallestAnnotatedPolygonFeature_(features)
    //========================================
    {
        // Get the smallest feature from a list of features

        let smallestArea = 0;
        let smallestFeature = null;
        for (const feature of features) {
            if (feature.geometry.type.includes('Polygon')
             && this.#getFeatureState(feature)['map-annotation']) {
                const polygon = turf.geometry(feature.geometry.type, feature.geometry.coordinates);
                const area = turfArea(polygon);
                if (smallestFeature === null || smallestArea > area) {
                    smallestFeature = feature;
                    smallestArea = area;
                }
            }
        }
        return smallestFeature;
    }

    setModal_(event)
    //==============
    {
        this._modal = true;
    }

    __clearModal(event)
    //=================
    {
        this._modal = false;
    }

    reset()
    //=====
    {
        this.__clearModal();
        this.__clearActiveMarker();
        this.unselectFeatures();
    }

    clearSearchResults(reset=true)
    //============================
    {
        this.unselectFeatures();
    }

    /**
     * Select features on the map.
     *
     * @param {Array.<string>}  featureIds  An array of feature identifiers to highlight
     */
    selectFeatures(featureIds)
    //========================
    {
        if (featureIds.length) {
            this.unselectFeatures();
            for (const featureId of featureIds) {
                const annotation = this._flatmap.annotation(featureId);
                if (annotation) {
                    if (this.selectFeature(featureId)) {
                        if ('type' in annotation && annotation.type.startsWith('line')) {
                            for (const pathFeatureId of this.__pathManager.lineFeatureIds([featureId])) {
                                this.selectFeature(pathFeatureId);
                            }
                        }
                    }
                }
            }
        }
    }

    showSearchResults(featureIds)
    //===========================
    {
        this.unselectFeatures();
        this.zoomToFeatures(featureIds, {noZoomIn: true});
    }

    /**
     * Select features and zoom the map to them.
     *
     * @param      {Array.<string>}  featureIds   An array of feature identifiers
     * @param      {Object}  [options]
     * @param      {boolean} [options.noZoomIn=false]  Don't zoom in (although zoom out as necessary)
     * @param      {number}  [options.padding=10]  Padding in pixels around the composite bounding box
     */
    zoomToFeatures(featureIds, options=null)
    //======================================
    {
        options = utils.setDefaults(options, {
            noZoomIn: false,
            padding: 10        // pixels
        });
        if (featureIds.length) {
            this.unselectFeatures();
            let bbox = null;
            if (options.noZoomIn) {
                const bounds = this._map.getBounds().toArray();
                bbox = [...bounds[0], ...bounds[1]];
            }
            // Convert pixel padding to LngLat and apply it to a feature's bounds
            const padding = this._map.unproject({x: options.padding, y: options.padding});
            padding.lng -= bbox[0];
            padding.lat = bbox[3] - padding.lat;
            for (const featureId of featureIds) {
                const annotation = this._flatmap.annotation(featureId);
                if (annotation) {
                    if (this.selectFeature(featureId)) {
                        bbox = expandBounds(bbox, annotation.bounds, padding);
                        if ('type' in annotation && annotation.type.startsWith('line')) {
                            for (const pathFeatureId of this.__pathManager.lineFeatureIds([featureId])) {
                                if (this.selectFeature(pathFeatureId)) {
                                    const pathAnnotation = this._flatmap.annotation(pathFeatureId)
                                    bbox = expandBounds(bbox, pathAnnotation.bounds, padding);
                                }
                            }
                        }
                    }
                }
            }
            if (bbox !== null) {
                this._map.fitBounds(bbox, {
                    padding: 0,
                    animate: false
                });
            }
        }
    }

    showPopup(featureId, content, options={})
    //=======================================
    {
        const ann = this._flatmap.annotation(featureId);
        if (ann) {  // The feature exists

            // Remove any existing popup

            if (this._currentPopup) {
                if (options && options.preserveSelection) {
                    this._currentPopup.options.preserveSelection = options.preserveSelection;
                }
                this._currentPopup.remove();
            }

            // Clear selection if we are not preserving it

            if (options && options.preserveSelection) {
                delete options.preserveSelection;       // Don't pass to onClose()
            } else {                                    // via the popup's options
                this.unselectFeatures();
            }

            // Select the feature

            this.selectFeature(featureId);

            // Find the pop-up's postion

            let location = null;
            if ('positionAtLastClick' in options
               && options.positionAtLastClick
               && this.__lastClickLngLat !== null) {
                location = this.__lastClickLngLat;
            } else {
                // Position popup at the feature's 'centre'
                location = this.__markerPosition(featureId, ann);
            }

            // Make sure the feature is on screen

            if (!this._map.getBounds().contains(location)) {
                this._map.panTo(location);
            }
            this.setModal_();
            this._currentPopup = new maplibregl.Popup(options).addTo(this._map);
            this._currentPopup.on('close', this.__onCloseCurrentPopup.bind(this));
            this._currentPopup.setLngLat(location);
            if (typeof content === 'object') {
                this._currentPopup.setDOMContent(content);
            } else {
                this._currentPopup.setText(content);
            }
        }
    }

    __onCloseCurrentPopup()
    //=====================
    {
        if (this._currentPopup) {
            this.__clearModal();
            if (!(this._currentPopup.options && this._currentPopup.options.preserveSelection)) {
                this.unselectFeatures();
            }
            this._currentPopup = null;
        }
    }

    removeTooltip_()
    //==============
    {
        if (this._tooltip) {
            this._tooltip.remove();
            this._tooltip = null;
        }
    }

    lineTooltip_(lineFeatures)
    //========================
    {
        const tooltips = [];
        for (const lineFeature of lineFeatures) {
            const properties = lineFeature.properties;
            if ('error' in properties) {
                tooltips.push(`<div class="feature-error">Error: ${properties.error}</div>`)
            }
            if ('warning' in properties) {
                tooltips.push(`<div class="feature-error">Warning: ${properties.warning}</div>`)
            }
            if ('label' in properties && (!('tooltip' in properties) || properties.tooltip)) {
                const label = properties.label;
                const cleanLabel = (label.substr(0, 1).toUpperCase() + label.substr(1)).replaceAll("\n", "<br/>");
                if (!tooltips.includes(cleanLabel)) {
                    tooltips.push(cleanLabel);
                }
            }
        }
        return (tooltips.length === 0) ? ''
                                       : `<div class='flatmap-feature-label'>${tooltips.join('<hr/>')}</div>`;
    }

    tooltipHtml_(properties, forceLabel=false)
    //========================================
    {
        const tooltip = [];
        if ('error' in properties) {
            tooltip.push(`<div class="feature-error">Error: ${properties.error}</div>`)
        }
        if ('warning' in properties) {
            tooltip.push(`<div class="feature-error">Warning: ${properties.warning}</div>`)
        }
        let renderedLabel;
        if (('label' in properties
          || 'hyperlink' in properties
          || 'user_label' in properties)
                && (forceLabel || !('tooltip' in properties) || properties.tooltip)) {
            const renderedLabel = getRenderedLabel(properties);
            if ('hyperlink' in properties) {
                if (renderedLabel === '') {
                    tooltip.push(`<a href='${properties.hyperlink}'>${properties.hyperlink}</a>`);
                } else {
                    tooltip.push(`<a href='${properties.hyperlink}'>${renderedLabel}</a></div>`);
                }
            } else {
                tooltip.push(renderedLabel);
            }
        }
        return (tooltip.length === 0) ? ''
                                      : `<div class='flatmap-feature-label'>${tooltip.join('<hr/>')}</div>`;
    }

    __featureEvent(type, feature)
    //===========================
    {
        if (feature.sourceLayer === PATHWAYS_LAYER) {  // I suspect this is never true as source layer
                                                       // names are like `neural_routes_pathways`
            return this._flatmap.featureEvent(type, this.__pathManager.pathProperties(feature));
        } else if ('properties' in feature) {
            return this._flatmap.featureEvent(type, feature.properties);
        }
        return false;
    }

    __resetFeatureDisplay()
    //=====================
    {
        // Remove any existing tooltip
        this.removeTooltip_();

        // Reset cursor
        this._map.getCanvas().style.cursor = 'default';

        // Reset any active features
        this.resetActiveFeatures_();
    }

    #renderedFeatures(point)
    //======================
    {
        let features = []
        if (this.#paths3dLayer) {
            features = this.#paths3dLayer.queryFeaturesAtPoint(point)
        }
        if (features.length === 0) {
            features = this._map.queryRenderedFeatures(point)
        }
        return features.filter(feature => this.__featureEnabled(feature));
    }

    mouseMoveEvent_(event)
    //====================
    {
        // No tooltip when context menu is open
        if (this._modal) {
            return;
        }

        // Remove tooltip, reset active features, etc
        this.__resetFeatureDisplay();

        // Reset any info display
        const displayInfo = (this._infoControl && this._infoControl.active);
        if (displayInfo) {
            this._infoControl.reset()
        }

        // Get all the features at the current point
        const features = this.#renderedFeatures(event.point)
        if (features.length === 0) {
            this._lastFeatureMouseEntered = null;
            this._lastFeatureModelsMouse = null;
            return;
        }

        // Simulate `mouseenter` events on features

        const feature = features[0];
        const featureModels = ('properties' in feature && 'models' in feature.properties)
                            ? feature.properties.models
                            : null;
        if (this._lastFeatureMouseEntered !== feature.id
         && (this._lastFeatureModelsMouse === null
          || this._lastFeatureModelsMouse !== featureModels)) {
            if (this.__featureEvent('mouseenter', feature)) {
                this._lastFeatureMouseEntered = feature.id;
                this._lastFeatureModelsMouse = featureModels;
            } else {
                this._lastFeatureMouseEntered = null;
                this._lastFeatureModelsMouse = null;
            }
        }

        let info = '';
        let tooltip = '';
        if (displayInfo) {
            if (!('tooltip' in features[0].properties)) {
                this.activateFeature(features[0]);
            }
            info = this._infoControl.featureInformation(features, event.lngLat);
        }
        const lineFeatures = features.filter(feature => ('centreline' in feature.properties
                                                      || ('type' in feature.properties
                                                        && feature.properties.type.startsWith('line')) ));
        let tooltipFeature = null;
        if (lineFeatures.length > 0) {
            tooltip = this.lineTooltip_(lineFeatures);
            tooltipFeature = lineFeatures[0];
            this.activateLineFeatures(lineFeatures)
        } else {
            let labelledFeatures = features.filter(feature => (('hyperlink' in feature.properties
                                                             || 'label' in feature.properties
                                                             || 'user_label' in feature.properties)
                                                         && (!('tooltip' in feature.properties)
                                                            || feature.properties.tooltip)))
                                           .sort((a, b) => (a.properties.area - b.properties.area));
            if (labelledFeatures.length > 0) {
                // Favour group features at low zoom levels
                const zoomLevel = this._map.getZoom();
                const groupFeatures = labelledFeatures.filter(feature => (feature.properties.group
                                                     && zoomLevel < (feature.properties.scale + 1)));
                if (groupFeatures.length > 0) {
                    labelledFeatures = groupFeatures;
                }
                const feature = labelledFeatures[0];
                if (feature.properties.user_drawn) {
                    feature.id = feature.properties.id
                }
                tooltip = this.tooltipHtml_(feature.properties);
                tooltipFeature = feature;
                if (this._flatmap.options.debug) {  // Do this when Info on and not debug??
                    const debugProperties = [
                        'featureId',
                        'nerveId',
                        'tile-layer',
                        'type',
                        ...displayedProperties
                    ];
                    const htmlList = [];
                    const featureIds = [];
                    for (const feature of labelledFeatures) {
                        if (!featureIds.includes(feature.id)) {
                            featureIds.push(feature.id);
                            for (const prop of debugProperties) {
                                if (prop in feature.properties) {
                                    htmlList.push(`<span class="info-name">${prop}:</span>`);
                                    htmlList.push(`<span class="info-value">${feature.properties[prop]}</span>`);
                                }
                            }
                        }
                        //htmlList.push(`<span class="info-name">Area:</span>`);
                        //htmlList.push(`<span class="info-value">${feature.properties.area/1000000000}</span>`);
                        //htmlList.push(`<span class="info-name">Scale:</span>`);
                        //htmlList.push(`<span class="info-value">${feature.properties.scale}</span>`);
                    }
                    if (!this._flatmap.options.debug) {
                        info = `<div id="info-control-info">${htmlList.join('\n')}</div>`;
                    }
                }
                this.activateFeature(feature);
                this.__activateRelatedFeatures(feature);
                if ('hyperlink' in feature.properties) {
                    this._map.getCanvas().style.cursor = 'pointer';
                }
            }
        }

        if (info !== '') {
            this._infoControl.show(info);
        }
        this.__showToolTip(tooltip, event.lngLat, tooltipFeature);
    }

    __showToolTip(html, lngLat, feature=null)
    //=======================================
    {
        // Show a tooltip
        if (html !== '' || this._flatmap.options.showId && feature !== null) {
            let header = '';
            if (this._flatmap.options.showPosition) {
                const pt = turf.point(lngLat.toArray());
                const gps = turfProjection.toMercator(pt);
                const coords = gps.geometry.coordinates;
                header = (feature === null)
                             ? JSON.stringify(coords)
                             : `${JSON.stringify(coords)} (${feature.id})`;
            }
            if (this._flatmap.options.showId && feature !== null && 'id' in feature.properties) {
                header = `${header} ${feature.properties.id}`;
            }
            if (header !== '') {
                html = `<span>${header}</span><br/>${html}`;
            }
            if (html !== '') {
                this._tooltip = new maplibregl.Popup({
                    closeButton: false,
                    closeOnClick: false,
                    maxWidth: 'none',
                    className: 'flatmap-tooltip-popup'
                });
                this._tooltip
                    .setLngLat(lngLat)
                    .setHTML(html)
                    .addTo(this._map);
            }
        }
    }

    selectionEvent_(event, feature)
    //=============================
    {
        if (feature !== undefined) {
            const clickedFeatureId = +feature.id;
            const dim = !('properties' in feature
                       && 'kind' in feature.properties
                       && ['cell-type', 'scaffold', 'tissue'].includes(feature.properties.kind));
            if (!(event.ctrlKey || event.metaKey)) {
                let selecting = true;
                for (const featureId of this._selectedFeatureIds.keys()) {
                    if (featureId === clickedFeatureId) {
                        selecting = false;
                        break;
                    }
                }
                this.unselectFeatures();
                if (selecting) {
                    for (const feature of this._activeFeatures) {
                        this.selectFeature(feature.id, dim);
                    }
                }
            } else {
                const clickedSelected = this.featureSelected_(clickedFeatureId);
                for (const feature of this._activeFeatures) {
                    if (clickedSelected) {
                        this.unselectFeature(feature.id);
                    } else {
                        this.selectFeature(feature.id, dim);
                    }
                }
            }
        }
    }

    clickEvent_(event)
    //================
    {
        if (this._modal) {
            return;
        }

        this.__clearActiveMarker();

        const clickedFeatures = this.#renderedFeatures(event.point)
        if (clickedFeatures.length == 0) {
            this.unselectFeatures();
            return;
        }
        const clickedFeature = clickedFeatures[0];
        this.selectionEvent_(event.originalEvent, clickedFeature);
        if (this._modal) {
            // Remove tooltip, reset active features, etc
            this.__resetFeatureDisplay();
            this.unselectFeatures();
            this.__clearModal();
        } else if (clickedFeature !== undefined) {
            this.__lastClickLngLat = event.lngLat;
            this.__featureEvent('click', clickedFeature);
            if ('properties' in clickedFeature && 'hyperlink' in clickedFeature.properties) {
                window.open(clickedFeature.properties.hyperlink, '_blank');
            }
        }
    }

    __activateRelatedFeatures(feature)
    //================================
    {
        if ('nerveId' in feature.properties) {
            const nerveId = feature.properties.nerveId;
            if (nerveId !== feature.id) {
                this.activateFeature(this.mapFeature(nerveId));
            }
            for (const featureId of this.__pathManager.nerveFeatureIds(nerveId)) {
                this.activateFeature(this.mapFeature(featureId));
            }
        }
        if ('nodeId' in feature.properties) {
            for (const featureId of this.__pathManager.pathFeatureIds(feature.properties.nodeId)) {
                this.activateFeature(this.mapFeature(featureId));
            }
        }
    }

    enablePathsBySystem(system, enable=true, force=false)
    //===================================================
    {
        this.__pathManager.enablePathsBySystem(system, enable, force);
    }

    enablePathsByType(pathType, enable=true)
    //======================================
    {
        this.__pathManager.enablePathsByType(pathType, enable);
    }

    pathFeatureIds(externalIds)
    //=========================
    {
        const featureIds = new utils.List();
        featureIds.extend(this.__pathManager.connectivityModelFeatureIds(externalIds));
        featureIds.extend(this.__pathManager.pathModelFeatureIds(externalIds));
        return featureIds;
    }

    pathModelNodes(modelId)
    //=====================
    {
        return this.__pathManager.pathModelNodes(modelId);
    }

    nodePathModels(nodeId)
    //====================
    {
        return this.__pathManager.nodePathModels(nodeId);
    }

    enableCentrelines(enable=true, force=false)
    //=========================================
    {
        this.__pathManager.enablePathsByType('centreline', enable, force);
        this.#setPaint({showCentrelines: enable});
    }

    enableSckanPaths(sckanState, enable=true)
    //=======================================
    {
        this._layerManager.enableSckanPaths(sckanState, enable);
    }

    enableConnectivityByTaxonIds(taxonIds, enable=true)
    //=================================================
    {
        if (enable) {
            for (const taxonId of taxonIds) {
               this.__enabledConnectivityTaxons.add(taxonId);
            }
        } else {
            for (const taxonId of taxonIds) {
               this.__enabledConnectivityTaxons.delete(taxonId);
            }
        }
        this._layerManager.setFilter({taxons: [...this.__enabledConnectivityTaxons.values()]});
    }

    excludeAnnotated(exclude=false)
    //=============================
    {
        this.#setPaint({excludeAnnotated: exclude});
    }

    //==============================================================================

    // Marker handling

    __markerPosition(featureId, annotation)
    {
        if (this.__markerPositions.has(featureId)) {
            return this.__markerPositions.get(featureId);
        }
        let position = annotation.markerPosition || annotation.centroid;
        if (position === null || position == undefined) {
            // Find where to place a label or popup on a feature
            const features = this._map.querySourceFeatures(VECTOR_TILES_SOURCE, {
                'sourceLayer': this._flatmap.options.separateLayers
                                ? `${annotation['layer']}_${annotation['tile-layer']}`
                                : annotation['tile-layer'],
                'filter': [
                    'all',
                    [ '==', ['id'], parseInt(featureId) ],
                    [ '==', ['geometry-type'], 'Polygon' ]
                ]
            });
            if (features.length > 0) {
                position = labelPosition(features[0]);
            }
        }
        this.__markerPositions.set(featureId, position);
        return position;
    }

    addMarker(anatomicalId, options={})
    //=================================
    {
        const featureIds = this._flatmap.modelFeatureIds(anatomicalId);
        let markerId = -1;

        for (const featureId of featureIds) {
            const annotation = this._flatmap.annotation(featureId);
            if (!('markerPosition' in annotation) && !annotation.geometry.includes('Polygon')) {
                continue;
            }
            if (!('marker' in annotation)) {
                if (markerId === -1) {
                    this.__lastMarkerId += 1;
                    markerId = this.__lastMarkerId;
                }

                // MapLibre dynamically sets a transform on marker elements so in
                // order to apply a scale transform we need to create marker icons
                // inside the marker container <div>.
                const colour = options.colour || '#005974';
                const markerHTML = options.element ? new maplibregl.Marker({element: options.element})
                                                   : new maplibregl.Marker({color: colour, scale: 0.5});

                const markerElement = document.createElement('div');
                const markerIcon = document.createElement('div');
                markerIcon.innerHTML = markerHTML.getElement().innerHTML;
                markerElement.id = `marker-${markerId}`;
                markerElement.appendChild(markerIcon);
                const markerOptions = {element: markerElement};
                if ('className' in options) {
                    markerOptions.className = options.className;
                }
                const markerPosition = this.__markerPosition(featureId, annotation);
                const marker = new maplibregl.Marker(markerOptions)
                                             .setLngLat(markerPosition)
                                             .addTo(this._map);
                markerElement.addEventListener('mouseenter',
                    this.markerMouseEvent_.bind(this, marker, anatomicalId));
                markerElement.addEventListener('mousemove',
                    this.markerMouseEvent_.bind(this, marker, anatomicalId));
                markerElement.addEventListener('mouseleave',
                    this.markerMouseEvent_.bind(this, marker, anatomicalId));
                markerElement.addEventListener('click',
                    this.markerMouseEvent_.bind(this, marker, anatomicalId));

                this.__markerIdByMarker.set(marker, markerId);
                this.__markerIdByFeatureId.set(+featureId, markerId);
                this.__annotationByMarkerId.set(markerId, annotation);
                if (!this.__featureEnabled(this.mapFeature(+featureId))) {
                    markerElement.style.visibility = 'hidden';
                }
            }
        }
        if (markerId === -1) {
            console.warn(`Unable to find feature '${anatomicalId}' on which to place marker`)
        }
        return markerId;
    }

    clearMarkers()
    //============
    {
        for (const marker of this.__markerIdByMarker.keys()) {
            marker.remove();
        }
        this.__markerIdByMarker.clear();
        this.__annotationByMarkerId.clear();
    }

    removeMarker(markerId)
    //====================
    {
        for (const [marker, id] of this.__markerIdByMarker.entries()) {
            if (markerId === id) {
                marker.remove();
                this.__markerIdByMarker.remove(marker);
                this.__annotationByMarkerId.remove(id);
                break;
            }
        }
    }

    visibleMarkerAnatomicalIds()
    //==========================
    {
        const anatomicalIds = [];
        const visibleBounds = this._map.getBounds();
        for (const [marker, id] of this.__markerIdByMarker.entries()) {
            if (visibleBounds.contains(marker.getLngLat())) {
                const annotation = this.__annotationByMarkerId.get(id);
                if (!anatomicalIds.includes(annotation.models)) {
                    anatomicalIds.push(annotation.models);
                }
            }
        }
        return anatomicalIds;
    }

    markerMouseEvent_(marker, anatomicalId, event)
    //============================================
    {
        // No tooltip when context menu is open
        if (this._modal
         || (this.__activeMarker !== null && event.type === 'mouseleave')) {
            return;
        }

        if (['mouseenter', 'mouseleave', 'click'].includes(event.type)) {
            this.__activeMarker = marker;

            // Remove any existing tooltips
            this.removeTooltip_();
            marker.setPopup(null);

            // Reset cursor
            marker.getElement().style.cursor = 'default';

            if (['mouseenter', 'click'].includes(event.type)) {
                const markerId = this.__markerIdByMarker.get(marker);
                const annotation = this.__annotationByMarkerId.get(markerId);
                // The marker's feature
                const feature = this.mapFeature(annotation.featureId);
                if (feature !== undefined) {
                    if (event.type === 'mouseenter') {
                        // Highlight on mouse enter
                        this.resetActiveFeatures_();
                        this.activateFeature(feature);
                    } else {
                        this.selectionEvent_(event, feature)
                    }
                }
                // Show tooltip
                const html = this.tooltipHtml_(annotation, true);
                this.__showToolTip(html, marker.getLngLat());

                // Send marker event message
                this._flatmap.markerEvent(event.type, markerId, anatomicalId);
            }
        }
        event.stopPropagation();
    }

    __clearActiveMarker()
    //==================
    {
        if (this.__activeMarker !== null) {
            this.__activeMarker.setPopup(null);
            this.__activeMarker = null;
        }
    }

    showMarkerPopup(markerId, content, options)
    //=========================================
    {
        const marker = this.__activeMarker;
        if (markerId !== this.__markerIdByMarker.get(marker)) {
            this.__clearActiveMarker();
            return false;
        }

        const location = marker.getLngLat();

        // Make sure the marker is on screen

        if (!this._map.getBounds().contains(location)) {
            this._map.panTo(location);
        }

        const element = document.createElement('div');
        if (typeof content === 'object') {
            element.appendChild(content);
        } else {
            element.innerHTML = content;
        }

        element.addEventListener('click', e => this.__clearActiveMarker());

        this._tooltip = new maplibregl.Popup({
            closeButton: false,
            closeOnClick: false,
            maxWidth: 'none',
            className: 'flatmap-marker-popup'
        });

        this._tooltip
            .setLngLat(location)
            .setDOMContent(element);

        // Set the merker tooltip and show it
        marker.setPopup(this._tooltip);
        marker.togglePopup();

        return true;
    }

    enablePanZoomEvents(enabled=true)
    //===============================
    {
        this.__pan_zoom_enabled = enabled;
    }

    panZoomEvent_(type)
    //=================
    {
        if (this.__pan_zoom_enabled) {
            this._flatmap.panZoomEvent(type);
        }
    }
}

//==============================================================================<|MERGE_RESOLUTION|>--- conflicted
+++ resolved
@@ -127,12 +127,9 @@
 
 export class UserInteractions
 {
-<<<<<<< HEAD
     #annotationDrawControl = null
     #minimap = null
-=======
     #paths3dLayer = null
->>>>>>> 567cae71
 
     constructor(flatmap)
     {
@@ -196,7 +193,6 @@
         // All taxons of connectivity paths are enabled by default
         this.__enabledConnectivityTaxons = new Set(this._flatmap.taxonIdentifiers);
 
-<<<<<<< HEAD
         // Add a minimap if option set
         if (flatmap.options.minimap) {
             this.#minimap = new MinimapControl(flatmap, flatmap.options.minimap);
@@ -216,10 +212,9 @@
                            ? value : 'bottom-right';
             this._map.addControl(new NavigationControl(flatmap), position);
         }
-=======
+
         // Support 3D path view
         this.#paths3dLayer = new Paths3DLayer(flatmap, this)
->>>>>>> 567cae71
 
         // Add various controls when running standalone
         if (flatmap.options.standalone) {
@@ -253,13 +248,11 @@
                 this._map.addControl(new TaxonsControl(flatmap));
             }
 
-<<<<<<< HEAD
             if (flatmap.options.annotator) {
                 this._map.addControl(new AnnotatorControl(flatmap));
             }
-=======
+
             this._map.addControl(new Path3DControl(this));
->>>>>>> 567cae71
         }
 
         // Add an initially hidden tool for drawing on the map.
@@ -325,7 +318,6 @@
         }
     }
 
-<<<<<<< HEAD
     showAnnotator(visible=true)
     //=========================
     {
@@ -343,14 +335,15 @@
             } else if (operation === 'remove') {
                 this.#annotationDrawControl.removeFeature(feature)
             }
-=======
+        }
+    }
+
     #setPaint(options)
     //================
     {
         this._layerManager.setPaint(options)
         if (this.#paths3dLayer) {
             this.#paths3dLayer.setPaint(options)
->>>>>>> 567cae71
         }
     }
 
